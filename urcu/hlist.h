--- conflicted
+++ resolved
@@ -43,25 +43,20 @@
 #define cds_hlist_entry(ptr, type, member) \
 	((type *) ((char *) (ptr) - (unsigned long) (&((type *) 0)->member)))
 
-<<<<<<< HEAD
 /* Get first entry from a list. Assumes the hlist is not empty. */
 #define cds_hlist_first_entry(ptr, type, member) \
 	cds_list_entry((ptr)->next, type, member)
 
-static inline int cds_hlist_empty(struct cds_hlist_head *head)
+static inline
+int cds_hlist_empty(struct cds_hlist_head *head)
 {
 	return !head->next;
 }
 
-/* Add new element at the head of the list.  */
-static inline void cds_hlist_add_head (struct cds_hlist_node *newp,
-				   struct cds_hlist_head *head)
-=======
 /* Add new element at the head of the list. */
 static inline
 void cds_hlist_add_head(struct cds_hlist_node *newp,
 		struct cds_hlist_head *head)
->>>>>>> 98f483d2
 {
 	if (head->next)
 		head->next->prev = newp;
